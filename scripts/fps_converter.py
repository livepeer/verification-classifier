--- conflicted
+++ resolved
@@ -6,10 +6,6 @@
 import random
 import argparse
 import math
-<<<<<<< HEAD
-import numpy as np
-=======
->>>>>>> babcdec5
 import re
 import subprocess
 from os import makedirs
@@ -105,24 +101,6 @@
 			dst_filename = dst_dir / f.name
 			os.makedirs(dst_dir, exist_ok=True)
 			# don't re-encode if rendition already exist
-<<<<<<< HEAD
-		if not os.path.exists(dst_filename):
-			jobs.append((str(f), str(dst_filename), fps, target_fps))
-	return jobs
-
-
-def format_command(input_file, output_file, source_fps, target_fps, encoder, decoder):
-	logger.info('Processing {}'.format(input_file))
-	# detect bitrate
-	ffprobe = subprocess.Popen(f'ffprobe -i {input_file}'.split(), stdout=subprocess.PIPE, stderr=subprocess.PIPE)
-	metadata_str = ffprobe.stderr.read().decode('ascii')
-	# read stream offset
-	m = re.search('.+bitrate: (?P<bitrate>\d*)', metadata_str)
-	bitrate = int(m.group('bitrate'))
-	# bitrate = np.ceil(bitrate/1000)
-	logger.info(f'Video bitrate is: {bitrate}')
-	command = f'ffmpeg -y {decoder} -i {input_file} -b:v {bitrate}K -filter:v fps=fps={target_fps} {encoder} {output_file}'
-=======
 			if not os.path.exists(dst_filename):
 				jobs.append((str(f), str(dst_filename), fps, target_fps, gpu))
 	jobs_np = np.array(jobs)
@@ -137,7 +115,6 @@
 def format_command(input_file, output_file, source_fps, target_fps, encoder, decoder, bitrate):
 	logger.info('processing {}'.format(input_file))
 	command = f'ffmpeg -y {decoder} -i {input_file} -filter:v fps=fps={target_fps} -b:v {bitrate}K {encoder} {output_file}'
->>>>>>> babcdec5
 	return command.split()
 
 
