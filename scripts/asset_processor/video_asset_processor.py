'''
Module for management and parallelization of verification jobs.
'''

import os
from concurrent.futures.thread import ThreadPoolExecutor

import cv2
import numpy as np
import pandas as pd
from scipy.spatial import distance

from video_metrics import VideoMetrics

<<<<<<< HEAD

class video_asset_processor:
    # Class to extract and aggregate values from video sequences.
    # It is instantiated as part of the data creation as well
    # as in the inference, both in the CLI as in the notebooks
    def __init__(self, original_path, renditions_paths, metrics_list, duration, max_samples, do_profiling=False):
=======
class VideoAssetProcessor:
    '''
    Class to extract and aggregate values from video sequences.
    It is instantiated as part of the data creation as well
    as in the inference, both in the CLI as in the notebooks.
    '''
    def __init__(self, original, renditions, metrics_list, do_profiling, max_samples=-1, features_list=[]):
>>>>>>> 625112a4
        # ************************************************************************
        # Initialize global variables
        # ************************************************************************

        # Stores system path to original asset
        self.original_path = original['path']
        # Initializes original asset to OpenCV VideoCapture class
        self.original_capture = cv2.VideoCapture(self.original_path)
        # Frames Per Second of the original asset
        self.fps = int(self.original_capture.get(cv2.CAP_PROP_FPS))
        # Obtains number of frames of the original
        self.max_frames = int(self.original_capture.get(cv2.CAP_PROP_FRAME_COUNT))
        # Maximum number of frames to random sample
        if max_samples == -1:
            self.max_samples = self.max_frames
        else:
            self.max_samples = max_samples

        # Size of the hash for frame hash analysis in video_metrics
        self.hash_size = 16
        # Dictionary containing dict of metrics
        self.metrics = {}
        # List of metrics to be extracted from the asset and its renditions
        self.metrics_list = metrics_list
        # List of features to be extracted from the metrics list
        self.features_list = features_list
        # List of preverified renditions
        self.renditions_list = renditions

        # Retrieve original rendition dimensions
        # Obtains vertical dimension of the frames of the original
        self.height = self.original_capture.get(cv2.CAP_PROP_FRAME_HEIGHT)
        # Obtains horizontal dimension of the frames of the original
        self.width = self.original_capture.get(cv2.CAP_PROP_FRAME_WIDTH)
        
        # Collects both dimensional values in a string
        self.dimensions = '{}:{}'.format(int(self.width), int(self.height))

        if do_profiling:
            import line_profiler
            self.cpu_profiler = line_profiler.LineProfiler()
        else:
            self.cpu_profiler = None
        self.do_profiling = do_profiling
        # Instance of the video_metrics class
        self.video_metrics = VideoMetrics(self.metrics_list,
                                          self.hash_size,
                                          int(self.height),
                                          self.cpu_profiler,
                                          self.do_profiling)

        # Convert OpenCV video captures of original to list
        # of numpy arrays for better performance of numerical computations
        
        self.random_sampler = list(np.random.choice(self.max_frames,
                                                    self.max_samples,
                                                    replace=False))

        self.original_capture = self.capture_to_array(self.original_capture)
        # Compute its features
        self.metrics[self.original_path] = self.compute(self.original_capture,
                                                        self.original_path,
                                                        self.dimensions)

    def capture_to_array(self, capture):
        '''
        Function to convert OpenCV video capture to a list of
        numpy arrays for faster processing and analysis
        '''

        # List of numpy arrays
        frame_list = []

        i = 0

        # Iterate through each frame in the video
        while capture.isOpened():

            # Read the frame from the capture
            ret_frame, frame = capture.read()

            # If read successful, then append the retrieved numpy array to a python list
            if ret_frame:
                i += 1
                # Add the frame to the list
                if i in self.random_sampler:
                    frame = cv2.resize(frame, (480, 270), interpolation=cv2.INTER_LINEAR)
                    frame = cv2.cvtColor(frame, cv2.COLOR_BGR2HSV)[:, :, 2]
                    #frame = cv2.cvtColor(frame, cv2.COLOR_BGR2GRAY)
                    frame_list.append(frame)

            # Break the loop when frames cannot be taken from original
            else:
                break
        # Clean up memory
        capture.release()

        return np.array(frame_list)

    def compare_renditions_instant(self, frame_pos, frame_list, dimensions, path):
        '''
        Function to compare pairs of numpy arrays extracting their corresponding metrics.
        It basically takes the global original frame at frame_pos and its subsequent to
        compare them against the corresponding ones in frame_list (a rendition).
        It then extracts the metrics defined in the constructor under the metrics_list.
        Methods of comparison are implemented in the video_metrics class
        '''

        # Dictionary of metrics
        frame_metrics = {}
        # Original frame to compare against
        reference_frame = self.original_capture[frame_pos]
        # Original's subsequent frame
        next_reference_frame = self.original_capture[frame_pos+1]
        # Rendition frame
        rendition_frame = frame_list[frame_pos]
        # Rendition's subsequent frame
        next_rendition_frame = frame_list[frame_pos+1]

        # Compute the metrics defined in the global metrics_list.
        # Uses the global instance of video_metrics
        # Some metrics use a frame-to-frame comparison,
        # but other require current and forward frames to extract
        # their comparative values.
        rendition_metrics = self.video_metrics.compute_metrics(rendition_frame,
                                                               next_rendition_frame,
                                                               reference_frame,
                                                               next_reference_frame)

        # Retrieve rendition dimensions for further evaluation
        rendition_metrics['dimensions'] = dimensions

        # Retrieve rendition path for further identification
        rendition_metrics['ID'] = self.original_path

        # Identify rendition uniquely by its path and store metric data in frame_metrics dict
        frame_metrics[path] = rendition_metrics

        # Return the metrics, together with the position of the frame
        # frame_pos is needed for the ThreadPoolExecutor optimizations
        return rendition_metrics, frame_pos

    def compute(self, frame_list, path, dimensions):
        '''
        Function to compare lists of numpy arrays extracting their corresponding metrics.
        It basically takes the global original list of frames and the input frame_list
        of numpy arrrays to extract the metrics defined in the constructor.
        frame_pos establishes the index of the frames to be compared.
        It is optimized by means of the ThreadPoolExecutor of Python's concurrent package
        for better parallel performance.
        '''

        # Dictionary of metrics
        rendition_metrics = {}
        # Position of the frame
        frame_pos = 0
        # List of frames to be processed
        frames_to_process = []

        # Iterate frame by frame and fill a list with their values
        # to be passed to the ThreadPoolExecutor. Stop when maximum
        # number of frames has been reached.

        frames_to_process = range(len(frame_list)-1)

        # Execute computations in parallel using as many processors as possible
        # future_list is a dictionary storing all computed values from each thread
        with ThreadPoolExecutor() as executor:
            # Compare the original asset against its renditions
            future_list = {executor.submit(self.compare_renditions_instant,
                                           i,
                                           frame_list,
                                           dimensions,
                                           path): i for i in frames_to_process}

        # Once all frames in frame_list have been iterated, we can retrieve their values
        for future in future_list:
            # Values are retrieved in a dict, as a result of the executor's process
            result_rendition_metrics, frame_pos = future.result()
            # The computed values at a given frame

            rendition_metrics[frame_pos] = result_rendition_metrics

        # Return the metrics for the currently processed rendition
        return rendition_metrics

    def aggregate(self, metrics):
        '''
        Function to aggregate computed values of metrics and renditions into a
        pandas DataFrame.
        '''

        # Dictionary for containing all metrics
        metrics_dict = {}
        # Dictionary for containing all renditions
        renditions_dict = {}

        # Aggregate dictionary with all values for all renditions into a Pandas DataFrame
        # All values are stored and obtained in a per-frame basis, then in a per-rendition
        # fashion. They need to be rearranged.

        # First, we combine the frames
        dict_of_df = {k: pd.DataFrame(v) for k, v in metrics.items()}
        metrics_df = pd.concat(dict_of_df, axis=1, sort=True).transpose().reset_index(inplace=False)

        # Pandas concat function creates a level_0 and level_1 extra columns.
        # They need to be renamed
        metrics_df = metrics_df.rename(index=str,
                                       columns={"level_1": "frame_num", "level_0": "path"})

        # Then we can combine each rendition
        for rendition in self.renditions_list:
            # For the current rendition, we need an empty dictionary
            rendition_dict = {}

            # We have a number of different metrics that have been computed.
            # These are an input for the constructor of the class an vary according to 
            # what metrics are of interest in the research
            for metric in self.metrics_list:
                # Obtain a Pandas DataFrame from the original and build the original time series
                original_df = metrics_df[metrics_df['path'] == self.original_path][metric]
                original_df = original_df.reset_index(drop=True).transpose().dropna().astype(float)
                # Obtain a Pandas DataFrame from the current rendition and build its time series
                rendition_df = metrics_df[metrics_df['path'] == rendition['path']][metric]
                rendition_df = rendition_df.reset_index(drop=True)
                rendition_df = rendition_df.transpose().dropna().astype(float)

                # For those metrics that have a temporal character,
                # we need to make a further aggregation
                # We are basically using the Manhattan and euclidean distances,
                # and statistically meaningful
                # values such as mean, max and standard deviation.
                # The whole time series is also provided for later exploration
                #  in the analysis part.
                if 'temporal' in metric:
                    x_original = np.array(original_df[rendition_df.index].values)
                    x_rendition = np.array(rendition_df.values)

                    [[manhattan]] = distance.cdist(x_original.reshape(1, -1),
                                                   x_rendition.reshape(1, -1),
                                                   metric='cityblock')


                    rendition_dict['{}-euclidean'.format(metric)] = distance.euclidean(x_original,
                                                                                       x_rendition)
                    rendition_dict['{}-manhattan'.format(metric)] = manhattan
                    rendition_dict['{}-mean'.format(metric)] = np.mean(x_rendition)
                    rendition_dict['{}-max'.format(metric)] = np.max(x_rendition)
                    rendition_dict['{}-std'.format(metric)] = np.std(x_rendition)
                    rendition_dict['{}-corr'.format(metric)] = np.correlate(x_original, x_rendition, mode='same').mean()
                    rendition_dict['{}-series'.format(metric)] = x_rendition

                # Other metrics do not need time evaluation
                else:
                    rendition_dict[metric] = rendition_df.mean()

            # Size is an important feature of an asset, as it gives important information
            # regarding the potential compression effect
            rendition_dict['size'] = os.path.getsize(rendition['path'])
            rendition_dict['fps'] = self.fps
            rendition_dict['path'] = rendition['path']

            #Extract the dimensions of the rendition
            dimensions_df = metrics_df[metrics_df['path'] == rendition['path']]['dimensions']
            rendition_dict['dimension'] = int(dimensions_df.unique()[0].split(':')[1])

            # Store the rendition values in the dictionary of renditions for the present asset
            renditions_dict[rendition['path']] = rendition_dict

        # Add the current asset values to the global metrics_dict
        metrics_dict[self.original_path] = renditions_dict

        dict_of_df = {k: pd.DataFrame(v) for k, v in metrics_dict.items()}
        metrics_df = pd.concat(dict_of_df, axis=1).transpose().reset_index(inplace=False)

        metrics_df['title'] = metrics_df['level_0']
        attack_series = []

        for _, row in metrics_df.iterrows():
            attack_series.append(row['level_1'])

        metrics_df['attack'] = attack_series

        metrics_df = metrics_df.drop(['level_0', 'level_1'], axis=1)
        
        metrics_df = self.cleanup_dataframe(metrics_df, self.features_list)

        return metrics_df

    def cleanup_dataframe(self, metrics_df, features):
        '''
        Cleanup the resulting pandas dataframe and convert it to a numpy array
        to pass to the prediction model
        '''
   
        if features != []:    
            if 'attack_ID' in features:
                features.remove('attack_ID')
            # Filter out features from metrics dataframe
            metrics_df = metrics_df[features]
            # Cleanup unneeded features from metrics dataframe
            metrics_df = metrics_df.drop('title', axis=1)
            metrics_df = metrics_df.drop('attack', axis=1)
        
        # Scale measured metrics according to their resolution for better accuracy
        metrics_df = self.rescale_to_resolution(metrics_df, features)

        return metrics_df

    @staticmethod
    def rescale_to_resolution(data, features):
        '''
        Function that improves model accuracy by scaling those features that
        '''
        feat_labels = ['dimension',
                    'size',
                    'fps',
                    'temporal_difference-euclidean',
                    'temporal_difference-manhattan',
                    'temporal_difference-max',
                    'temporal_difference-mean',
                    'temporal_difference-std',
                    'temporal_cross_correlation-euclidean',
                    'temporal_cross_correlation-manhattan',
                    'temporal_cross_correlation-max',
                    'temporal_cross_correlation-mean',
                    'temporal_cross_correlation-std',
                    'temporal_dct-euclidean',
                    'temporal_dct-manhattan',
                    'temporal_dct-max',
                    'temporal_dct-mean',
                    'temporal_dct-std',
                    'temporal_canny-euclidean',
                    'temporal_canny-manhattan',
                    'temporal_canny-max',
                    'temporal_canny-mean',
                    'temporal_canny-std',
                    'temporal_gaussian-euclidean',
                    'temporal_gaussian-manhattan',
                    'temporal_gaussian-max',
                    'temporal_gaussian-mean',
                    'temporal_gaussian-std',
                    'temporal_gaussian_difference-euclidean',
                    'temporal_gaussian_difference-manhattan',
                    'temporal_gaussian_difference-max',
                    'temporal_gaussian_difference-mean',
                    'temporal_gaussian_difference-std',
                    'temporal_gaussian_difference_threshold-euclidean',
                    'temporal_gaussian_difference_threshold-manhattan',
                    'temporal_gaussian_difference_threshold-max',
                    'temporal_gaussian_difference_threshold-mean',
                    'temporal_gaussian_difference_threshold-std',
                    'temporal_histogram_distance-euclidean',
                    'temporal_histogram_distance-manhattan',
                    'temporal_histogram_distance-max',
                    'temporal_histogram_distance-mean',
                    'temporal_histogram_distance-std',
                    'temporal_ssim-euclidean',
                    'temporal_ssim-manhattan',
                    'temporal_ssim-max',
                    'temporal_ssim-mean',
                    'temporal_ssim-std',
                    'temporal_psnr-euclidean',
                    'temporal_psnr-manhattan',
                    'temporal_psnr-max',
                    'temporal_psnr-mean',
                    'temporal_psnr-std',
                    'temporal_entropy-euclidean',
                    'temporal_entropy-manhattan',
                    'temporal_entropy-max',
                    'temporal_entropy-mean',
                    'temporal_entropy-std',
                    'temporal_lbp-euclidean',
                    'temporal_lbp-manhattan',
                    'temporal_lbp-max',
                    'temporal_lbp-mean',
                    'temporal_lbp-std',
                    'temporal_orb-euclidean',
                    'temporal_orb-manhattan',
                    'temporal_orb-max',
                    'temporal_orb-mean',
                    'temporal_orb-std',
                    ]
        df_features = pd.DataFrame(data)
        downscale_features = ['temporal_psnr',
                            'temporal_ssim',
                            'temporal_cross_correlation'
                            ]

        upscale_features = ['temporal_difference',
                            'temporal_dct',
                            'temporal_canny',
                            'temporal_gaussian',
                            'temporal_gaussian_difference',
                            'temporal_histogram_distance',
                            'temporal_entropy',
                            'temporal_lbp'
                            ]

        for label in feat_labels:

            if label in features:
                if label.split('-')[0] in downscale_features:
                    df_features[label] = df_features[label] / df_features['dimension']
                    print('Downscaling', label, flush=True)
                elif label.split('-')[0] in upscale_features:
                    df_features[label] = df_features[label] * df_features['dimension']
                    print('Upscaling', label, flush=True)
        return df_features

    def process(self):
        '''
        Function to aggregate computed values of metrics
        of iterated renditions into a pandas DataFrame.
        '''
        if self.do_profiling:

            self.capture_to_array = self.cpu_profiler(self.capture_to_array)
            self.compare_renditions_instant = self.cpu_profiler(self.compare_renditions_instant)

        # Iterate through renditions
        for rendition in self.renditions_list:
            path = rendition['path']
            try:
                capture = cv2.VideoCapture(path)
                height = capture.get(cv2.CAP_PROP_FRAME_HEIGHT)
                width = capture.get(cv2.CAP_PROP_FRAME_WIDTH)
                dimensions = '{}:{}'.format(int(width), int(height))
                # Turn openCV capture to a list of numpy arrays
                frame_list = self.capture_to_array(capture)
                # Compute the metrics for the rendition
                self.metrics[path] = self.compute(frame_list, path, dimensions)

            except Exception as err:
                print('Unable to compute metrics for {}'.format(path))
                print(err)

        if self.do_profiling:
            self.cpu_profiler.print_stats()

        return self.aggregate(self.metrics)<|MERGE_RESOLUTION|>--- conflicted
+++ resolved
@@ -1,6 +1,6 @@
-'''
+"""
 Module for management and parallelization of verification jobs.
-'''
+"""
 
 import os
 from concurrent.futures.thread import ThreadPoolExecutor
@@ -12,22 +12,14 @@
 
 from video_metrics import VideoMetrics
 
-<<<<<<< HEAD
-
-class video_asset_processor:
-    # Class to extract and aggregate values from video sequences.
-    # It is instantiated as part of the data creation as well
-    # as in the inference, both in the CLI as in the notebooks
-    def __init__(self, original_path, renditions_paths, metrics_list, duration, max_samples, do_profiling=False):
-=======
+
 class VideoAssetProcessor:
-    '''
+    """
     Class to extract and aggregate values from video sequences.
     It is instantiated as part of the data creation as well
     as in the inference, both in the CLI as in the notebooks.
-    '''
+    """
     def __init__(self, original, renditions, metrics_list, do_profiling, max_samples=-1, features_list=[]):
->>>>>>> 625112a4
         # ************************************************************************
         # Initialize global variables
         # ************************************************************************
@@ -93,10 +85,10 @@
                                                         self.dimensions)
 
     def capture_to_array(self, capture):
-        '''
+        """
         Function to convert OpenCV video capture to a list of
         numpy arrays for faster processing and analysis
-        '''
+        """
 
         # List of numpy arrays
         frame_list = []
@@ -128,13 +120,13 @@
         return np.array(frame_list)
 
     def compare_renditions_instant(self, frame_pos, frame_list, dimensions, path):
-        '''
+        """
         Function to compare pairs of numpy arrays extracting their corresponding metrics.
         It basically takes the global original frame at frame_pos and its subsequent to
         compare them against the corresponding ones in frame_list (a rendition).
         It then extracts the metrics defined in the constructor under the metrics_list.
         Methods of comparison are implemented in the video_metrics class
-        '''
+        """
 
         # Dictionary of metrics
         frame_metrics = {}
@@ -171,14 +163,14 @@
         return rendition_metrics, frame_pos
 
     def compute(self, frame_list, path, dimensions):
-        '''
+        """
         Function to compare lists of numpy arrays extracting their corresponding metrics.
         It basically takes the global original list of frames and the input frame_list
         of numpy arrrays to extract the metrics defined in the constructor.
         frame_pos establishes the index of the frames to be compared.
         It is optimized by means of the ThreadPoolExecutor of Python's concurrent package
         for better parallel performance.
-        '''
+        """
 
         # Dictionary of metrics
         rendition_metrics = {}
@@ -215,10 +207,10 @@
         return rendition_metrics
 
     def aggregate(self, metrics):
-        '''
+        """
         Function to aggregate computed values of metrics and renditions into a
         pandas DataFrame.
-        '''
+        """
 
         # Dictionary for containing all metrics
         metrics_dict = {}
@@ -318,10 +310,10 @@
         return metrics_df
 
     def cleanup_dataframe(self, metrics_df, features):
-        '''
+        """
         Cleanup the resulting pandas dataframe and convert it to a numpy array
         to pass to the prediction model
-        '''
+        """
    
         if features != []:    
             if 'attack_ID' in features:
@@ -339,9 +331,9 @@
 
     @staticmethod
     def rescale_to_resolution(data, features):
-        '''
+        """
         Function that improves model accuracy by scaling those features that
-        '''
+        """
         feat_labels = ['dimension',
                     'size',
                     'fps',
@@ -439,10 +431,10 @@
         return df_features
 
     def process(self):
-        '''
+        """
         Function to aggregate computed values of metrics
         of iterated renditions into a pandas DataFrame.
-        '''
+        """
         if self.do_profiling:
 
             self.capture_to_array = self.cpu_profiler(self.capture_to_array)
