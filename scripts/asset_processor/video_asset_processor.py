"""
Module for management and parallelization of verification jobs.
"""

import os
import shutil
from concurrent.futures.thread import ThreadPoolExecutor
from collections import deque
import multiprocessing
from random import seed
from random import random

import cv2
import numpy as np
import pandas as pd
import logging
import math
from scipy.spatial import distance
from video_metrics import VideoMetrics

from ffmpeg_capture import FfmpegCapture

logger = logging.getLogger()


class VideoAssetProcessor:
<<<<<<< HEAD
    """
    Class to extract and aggregate values from video sequences.
    It is instantiated as part of the data creation as well
    as in the inference, both in the CLI as in the notebooks.
    """
    def __init__(self, original, renditions, metrics_list,
                 do_profiling=False, max_samples=-1, features_list=None):
        # ************************************************************************
        # Initialize global variables
        # ************************************************************************

        # Stores system path to original asset
        if os.path.exists(original['path']):
            self.do_process = True
            self.original_path = original['path']
            # Initializes original asset to OpenCV VideoCapture class
            self.original_capture = cv2.VideoCapture(self.original_path)
            # Frames Per Second of the original asset
            self.fps = int(self.original_capture.get(cv2.CAP_PROP_FPS))
            # Obtains number of frames of the original
            self.max_frames = int(self.original_capture.get(cv2.CAP_PROP_FRAME_COUNT))-1
            # Maximum number of frames to random sample
            if max_samples == -1:
                self.max_samples = self.max_frames
            else:
                self.max_samples = max_samples

            # Size of the hash for frame hash analysis in video_metrics
            self.hash_size = 16
            # Dictionary containing dict of metrics
            self.metrics = {}
            # List of metrics to be extracted from the asset and its renditions
            self.metrics_list = metrics_list
            # List of features to be extracted from the metrics list
            self.features_list = features_list
            # List of preverified renditions
            self.renditions_list = renditions

            if do_profiling:
                import line_profiler
                self.cpu_profiler = line_profiler.LineProfiler()
            else:
                self.cpu_profiler = None
            self.do_profiling = do_profiling
            
            # Check if HD list is necessary
            if 'ssim' in self.metrics_list or 'psnr' in self.metrics_list:
                self.make_hd_list = True
            else:
                self.make_hd_list = False

            # Convert OpenCV video captures of original to list
            # of numpy arrays for better performance of numerical computations
            self.random_sampler = []
            self.create_random_list = True
            self.original_capture, self.original_capture_hd, self.original_pixels, self.height, self.width = self.capture_to_array(self.original_capture)
            self.create_random_list = False
            # Instance of the video_metrics class
            self.video_metrics = VideoMetrics(self.metrics_list,
                                            self.hash_size,
                                            int(self.height),
                                            self.cpu_profiler,
                                            self.do_profiling)
            # Collects both dimensional values in a string
            self.dimensions = '{}:{}'.format(int(self.width), int(self.height))
            # Compute its features
            self.metrics[self.original_path] = self.compute(self.original_capture,
                                                            self.original_capture_hd,
                                                            self.original_path,
                                                            self.dimensions,
                                                            self.original_pixels)
        else:
            print('Aborting, original source not found in path provided')
            self.do_process = False
        
    def capture_to_array(self, capture):
        """
        Function to convert OpenCV video capture to a list of
        numpy arrays for faster processing and analysis
        """

        # List of numpy arrays
        frame_list = []
        frame_list_hd = []
        i = 0
        pixels = 0
        height = 0
        width = 0
        n_frame = 0
        # Iterate through each frame in the video
        while capture.isOpened():

            # Read the frame from the capture
            ret_frame, frame = capture.read()
            # If read successful, then append the retrieved numpy array to a python list
            if ret_frame:
                n_frame += 1
                add_frame = False

                if self.create_random_list:
                    random_frame = random()
                    if random_frame > 0.5:
                        add_frame = True
                        # Add the frame to the list if it belong to the random sampling list
                        self.random_sampler.append(n_frame)
                else:
                    if n_frame in self.random_sampler:
                        add_frame = True

                if add_frame:
                    i += 1
                    # Count the number of pixels
                    height = frame.shape[1]
                    width = frame.shape[0]
                    pixels += height * width

                    # Change color space to have only luminance
                    frame = cv2.cvtColor(frame, cv2.COLOR_BGR2HSV)[:, :, 2]
                    frame = cv2.resize(frame, (480, 270), interpolation=cv2.INTER_LINEAR)
                    frame_list.append(frame)

                    if self.make_hd_list:
                        # Resize the frame 
                        if frame.shape[0] != 1920:
                            frame_hd = cv2.resize(frame, (1920, 1080), interpolation=cv2.INTER_LINEAR)
                        else:
                            frame_hd = frame

                        frame_list_hd.append(frame_hd)
                    

                    if i > self.max_samples:
                        break

            # Break the loop when frames cannot be taken from original
            else:
                break
        # Clean up memory
        capture.release()            
        return np.array(frame_list), np.array(frame_list_hd), pixels, height, width

    def compare_renditions_instant(self, frame_pos, frame_list, frame_list_hd, dimensions, pixels, path):
        """
        Function to compare pairs of numpy arrays extracting their corresponding metrics.
        It basically takes the global original frame at frame_pos and its subsequent to
        compare them against the corresponding ones in frame_list (a rendition).
        It then extracts the metrics defined in the constructor under the metrics_list.
        Methods of comparison are implemented in the video_metrics class
        """

        # Dictionary of metrics
        frame_metrics = {}
        # Original frame to compare against (downscaled for performance)
        reference_frame = self.original_capture[frame_pos]
        # Original's subsequent frame (downscaled for performance)
        next_reference_frame = self.original_capture[frame_pos+1]
        # Rendition frame (downscaled for performance)
        rendition_frame = frame_list[frame_pos]
        # Rendition's subsequent frame (downscaled for performance)
        next_rendition_frame = frame_list[frame_pos+1]

        if self.make_hd_list:
            # Original frame to compare against (HD for QoE metrics)
            reference_frame_hd = self.original_capture_hd[frame_pos]
            # Rendition frame (HD for QoE metrics)
            rendition_frame_hd = frame_list_hd[frame_pos]

            # Compute the metrics defined in the global metrics_list.
            # Uses the global instance of video_metrics
            # Some metrics use a frame-to-frame comparison,
            # but other require current and forward frames to extract
            # their comparative values.
            rendition_metrics = self.video_metrics.compute_metrics(rendition_frame,
                                                                next_rendition_frame,
                                                                reference_frame,
                                                                next_reference_frame,
                                                                rendition_frame_hd,
                                                                reference_frame_hd)
        else:
            rendition_metrics = self.video_metrics.compute_metrics(rendition_frame,
                                                                next_rendition_frame,
                                                                reference_frame,
                                                                next_reference_frame)                                                            

        # Retrieve rendition dimensions for further evaluation
        rendition_metrics['dimensions'] = dimensions

        # Retrieve rendition number of pixels for further verification
        rendition_metrics['pixels'] = pixels

        # Retrieve rendition path for further identification
        rendition_metrics['ID'] = self.original_path

        # Identify rendition uniquely by its path and store metric data in frame_metrics dict
        frame_metrics[path] = rendition_metrics

        # Return the metrics, together with the position of the frame
        # frame_pos is needed for the ThreadPoolExecutor optimizations
        return rendition_metrics, frame_pos

    def compute(self, frame_list, frame_list_hd, path, dimensions, pixels):
        """
        Function to compare lists of numpy arrays extracting their corresponding metrics.
        It basically takes the global original list of frames and the input frame_list
        of numpy arrrays to extract the metrics defined in the constructor.
        frame_pos establishes the index of the frames to be compared.
        It is optimized by means of the ThreadPoolExecutor of Python's concurrent package
        for better parallel performance.
        """

        # Dictionary of metrics
        rendition_metrics = {}
        # Position of the frame
        frame_pos = 0
        # List of frames to be processed
        frames_to_process = []

        # Iterate frame by frame and fill a list with their values
        # to be passed to the ThreadPoolExecutor. Stop when maximum
        # number of frames has been reached.

        frames_to_process = range(len(frame_list)-1)

        # Execute computations in parallel using as many processors as possible
        # future_list is a dictionary storing all computed values from each thread
        with ThreadPoolExecutor(max_workers=multiprocessing.cpu_count()) as executor:
            # Compare the original asset against its renditions
            future_list = {executor.submit(self.compare_renditions_instant,
                                           i,
                                           frame_list,
                                           frame_list_hd,
                                           dimensions,
                                           pixels,
                                           path): i for i in frames_to_process}

        # Once all frames in frame_list have been iterated, we can retrieve their values
        for future in future_list:
            # Values are retrieved in a dict, as a result of the executor's process
            result_rendition_metrics, frame_pos = future.result()
            # The computed values at a given frame

            rendition_metrics[frame_pos] = result_rendition_metrics

        # Return the metrics for the currently processed rendition
        return rendition_metrics

    def aggregate(self, metrics):
        """
        Function to aggregate computed values of metrics and renditions into a
        pandas DataFrame.
        """

        # Dictionary for containing all metrics
        metrics_dict = {}
        # Dictionary for containing all renditions
        renditions_dict = {}

        # Aggregate dictionary with all values for all renditions into a Pandas DataFrame
        # All values are stored and obtained in a per-frame basis, then in a per-rendition
        # fashion. They need to be rearranged.

        # First, we combine the frames
        dict_of_df = {k: pd.DataFrame(v) for k, v in metrics.items()}
        metrics_df = pd.concat(dict_of_df, axis=1, sort=True).transpose().reset_index(inplace=False)

        # Pandas concat function creates a level_0 and level_1 extra columns.
        # They need to be renamed
        metrics_df = metrics_df.rename(index=str,
                                       columns={"level_1": "frame_num", "level_0": "path"})

        # Then we can combine each rendition
        for rendition in self.renditions_list:
            # For the current rendition, we need an empty dictionary
            rendition_dict = {}

            # We have a number of different metrics that have been computed.
            # These are an input for the constructor of the class an vary according to
            # what metrics are of interest in the research
            for metric in self.metrics_list:
                # Obtain a Pandas DataFrame from the original and build the original time series
                original_df = metrics_df[metrics_df['path'] == self.original_path][metric]
                original_df = original_df.reset_index(drop=True).transpose().dropna().astype(float)
                # Obtain a Pandas DataFrame from the current rendition and build its time series
                rendition_df = metrics_df[metrics_df['path'] == rendition['path']][metric]
                rendition_df = rendition_df.reset_index(drop=True)
                rendition_df = rendition_df.transpose().dropna().astype(float)

                # For those metrics that have a temporal character,
                # we need to make a further aggregation
                # We are basically using the Manhattan and euclidean distances,
                # and statistically meaningful
                # values such as mean, max and standard deviation.
                # The whole time series is also provided for later exploration
                #  in the analysis part.
                if 'temporal' in metric:
                    x_original = np.array(original_df[rendition_df.index].values)
                    x_rendition = np.array(rendition_df.values)

                    [[manhattan]] = distance.cdist(x_original.reshape(1, -1),
                                                   x_rendition.reshape(1, -1),
                                                   metric='cityblock')


                    rendition_dict['{}-euclidean'.format(metric)] = distance.euclidean(x_original,
                                                                                       x_rendition)
                    rendition_dict['{}-manhattan'.format(metric)] = manhattan
                    rendition_dict['{}-mean'.format(metric)] = np.mean(x_rendition)
                    rendition_dict['{}-max'.format(metric)] = np.max(x_rendition)
                    rendition_dict['{}-std'.format(metric)] = np.std(x_rendition)
                    rendition_dict['{}-corr'.format(metric)] = np.correlate(x_original,
                                                                            x_rendition,
                                                                            mode='same').mean()
                    rendition_dict['{}-series'.format(metric)] = x_rendition

                # Other metrics do not need time evaluation
                else:
                    rendition_dict[metric] = rendition_df.mean()

            # Size is an important feature of an asset, as it gives important information
            # regarding the potential compression effect
            rendition_dict['size'] = os.path.getsize(rendition['path'])
            rendition_dict['fps'] = self.fps
            rendition_dict['path'] = rendition['path']

            # Extract the dimensions of the rendition
            dimensions_df = metrics_df[metrics_df['path'] == rendition['path']]['dimensions']
            rendition_dict['dimension_x'] = int(dimensions_df.unique()[0].split(':')[1])
            rendition_dict['dimension_y'] = int(dimensions_df.unique()[0].split(':')[0])

            # Extract the pixels for this rendition
            pixels_df = metrics_df[metrics_df['path'] == rendition['path']]['pixels']
            rendition_dict['pixels'] = int(pixels_df.unique())

            # Store the rendition values in the dictionary of renditions for the present asset
            renditions_dict[rendition['path']] = rendition_dict

        # Add the current asset values to the global metrics_dict
        metrics_dict[self.original_path] = renditions_dict

        dict_of_df = {k: pd.DataFrame(v) for k, v in metrics_dict.items()}
        metrics_df = pd.concat(dict_of_df, axis=1).transpose().reset_index(inplace=False)

        pixels_df = metrics_df['pixels']

        # Compute a size/dimension ratio column for better accuracy
        metrics_df['size_dimension_ratio'] = metrics_df['size'] / (metrics_df['dimension_y'] * metrics_df['dimension_x'])

        metrics_df = self.cleanup_dataframe(metrics_df, self.features_list)

        return metrics_df, pixels_df, dimensions_df

    def cleanup_dataframe(self, metrics_df, features):
        """
        Cleanup the resulting pandas dataframe and convert it to a numpy array
        to pass to the prediction model
        """

        metrics_df = metrics_df.rename(columns={'level_0': 'title', 'level_1': 'attack'})

        if features is not None:
            if 'attack_ID' in features:
                features.remove('attack_ID')
            # Filter out features from metrics dataframe

            # Scale measured metrics according to their resolution for better accuracy
            metrics_df = self.rescale_to_resolution(metrics_df, features)
            metrics_df = metrics_df[features]

        return metrics_df

    @staticmethod
    def rescale_to_resolution(data, features):
        """
        Function to rescale features to improve accuracy
        """
        
        df_features = pd.DataFrame(data)
        downscale_features = ['temporal_psnr',
                            'temporal_ssim',
                            'temporal_cross_correlation'
                            ]

        upscale_features = ['temporal_difference',
                            'temporal_dct',
                            'temporal_canny',
                            'temporal_gaussian_mse',
                            'temporal_gaussian_difference',
                            'temporal_histogram_distance',
                            'temporal_entropy',
                            'temporal_lbp',
                            'temporal_texture',
                            'temporal_match',
                            ]

        for label in downscale_features:
            downscale_feature = [feature for feature in features if label in feature]
            if downscale_feature:
                for feature in downscale_feature:
                    print('Downscaling', label, feature)
                    df_features[feature] = df_features[feature] / (df_features['dimension_y'] * df_features['dimension_x'])

        for label in upscale_features:
            upscale_feature = [feature for feature in features if label in feature]
            if upscale_feature:
                for feature in upscale_feature:
                    print('Upscaling', label, feature)
                    df_features[feature] = df_features[feature] * df_features['dimension_y'] * df_features['dimension_x']

        return df_features

    def process(self):
        """
        Function to aggregate computed values of metrics
        of iterated renditions into a pandas DataFrame.
        """
        if self.do_process:
            if self.do_profiling:

                self.capture_to_array = self.cpu_profiler(self.capture_to_array)
                self.compare_renditions_instant = self.cpu_profiler(self.compare_renditions_instant)

            # Iterate through renditions
            for rendition in self.renditions_list:
                path = rendition['path']
                try:
                    if os.path.exists(path):
                        capture = cv2.VideoCapture(path)

                        # Turn openCV capture to a list of numpy arrays
                        frame_list, frame_list_hd, pixels, height, width = self.capture_to_array(capture)
                        dimensions = '{}:{}'.format(int(width), int(height))
                        # Compute the metrics for the rendition
                        self.metrics[path] = self.compute(frame_list,
                                                          frame_list_hd,
                                                          path,
                                                          dimensions,
                                                          pixels)
                    else:
                        print('Unable to find path')
                except Exception as err:
                    print('Unable to compute metrics for {}'.format(path))
                    print(err)

            if self.do_profiling:
                self.cpu_profiler.print_stats()

            return self.aggregate(self.metrics)
        else:
            print('Unable to process. Original source path does not exist')
            return False
=======
	"""
	Class to extract and aggregate values from video sequences.
	It is instantiated as part of the data creation as well
	as in the inference, both in the CLI as in the notebooks.
	"""

	def __init__(self, original, renditions, metrics_list,
				 do_profiling=False, max_samples=-1, features_list=None, debug_frames=False, use_gpu=False):
		"""

		@param use_gpu:
		@param original:
		@param renditions:
		@param metrics_list:
		@param do_profiling:
		@param max_samples: Max number of matched master-rendition frames to calculate metrics against. -1 = all
		@param features_list:
		@param debug_frames: dump frames selected for metric extraction on disk, decreases performance
		"""
		# ************************************************************************
		# Initialize global variables
		# ************************************************************************

		self.debug_frames = debug_frames
		self.use_gpu = use_gpu
		# init debug dirs
		if self.debug_frames:
			self.frame_dir_name = type(self).__name__
			shutil.rmtree(self.frame_dir_name, ignore_errors=True)
			os.makedirs(self.frame_dir_name, exist_ok=True)
		if os.path.exists(original['path']):
			self.do_process = True
			self.original_path = original['path']
			self.master_capture = FfmpegCapture(self.original_path, use_gpu=use_gpu)
			# Frames Per Second of the original asset
			self.fps = self.master_capture.fps
			# Obtains number of frames of the original
			self.total_frames = self.master_capture.frame_count

			# Size of the hash for frame hash analysis in video_metrics
			self.hash_size = 16
			# Dictionary containing dict of metrics
			self.metrics = {}
			# List of metrics to be extracted from the asset and its renditions
			self.metrics_list = metrics_list
			# List of features to be extracted from the metrics list
			self.features_list = features_list
			# List of preverified renditions
			self.renditions_list = renditions

			if do_profiling:
				import line_profiler
				self.cpu_profiler = line_profiler.LineProfiler()
			else:
				self.cpu_profiler = None
			self.do_profiling = do_profiling

			# Check if HD list is necessary
			if 'temporal_ssim' in self.metrics_list or 'temporal_psnr' in self.metrics_list:
				self.make_hd_list = True
			else:
				self.make_hd_list = False
			# read renditions metadata like fps
			self.read_renditions_metadata()
			# Maximum number of frames to random sample
			if max_samples == -1:
				self.max_samples = self.total_frames
			else:
				# Take more master samples if rendition FPS is lower for a better chance to have good timestamp matches. This is a compromise between storing all master frames in memory or looping through all frames for each master-rendition pair.
				fps_ratios = [self.fps / r['fps'] for r in self.renditions_list]
				highest_ratio = np.max(fps_ratios)
				self.max_samples = max(max_samples, int(round(max_samples * highest_ratio)))
			# Convert OpenCV video captures of original to list
			# of numpy arrays for better performance of numerical computations
			self.master_indexes = []
			self.markup_master_frames = True
			master_idx_map, self.master_samples, self.master_samples_hd, self.master_pixels, self.height, self.width = self.capture_to_array(self.master_capture)
			self.master_capture.release()
			self.markup_master_frames = False
			# Instance of the video_metrics class
			self.video_metrics = VideoMetrics(self.metrics_list,
											  self.hash_size,
											  int(self.height),
											  self.cpu_profiler,
											  self.do_profiling)
			# Collects both dimensional values in a string
			self.dimensions = '{}:{}'.format(int(self.width), int(self.height))
			# Compute its features
			# Disable debug output for
			debug = self.debug_frames
			self.debug_frames = False
			self.metrics[self.original_path] = self.compute(master_idx_map,
															self.master_samples,
															self.master_samples_hd,
															self.original_path,
															self.dimensions,
															self.master_pixels)
			self.debug_frames = debug
		else:
			logger.error(f'Aborting, path does not exist: {original["path"]}')
			self.do_process = False

	def capture_to_array(self, capture):
		"""
		Function to convert OpenCV video capture to a list of
		numpy arrays for faster processing and analysis.
		@rtype: Tuple[list, np.ndarray, np.ndarray, int, int, int]
		@param capture:
		@return:  A tuple:
					- list mapping indexes in returned sample frames to corresponding master samples
					- sample frames
					- sample frames HD
					- total sample pixels count
					- original sample height
					- original sample width
		@param q - quantization parameter to sample frames aligned by timestamp from source video and renditions
		"""
		# Create list of random timestamps in video file to calculate metrics at
		if self.markup_master_frames:
			self.master_indexes = np.sort(np.random.choice(self.total_frames, self.max_samples, False))
			self.master_timestamps = []

		# difference between master timestamp and best matching frame timestamp of current video
		master_timestamp_diffs = [np.inf] * len(self.master_indexes)
		# currently selected frames
		candidate_frames = [None] * len(self.master_indexes)
		# maps selected rendition sample to master sample
		debug_index_mapping = {}
		master_idx_map = []
		frame_list = []
		frame_list_hd = []
		frames_read = 0
		pixels = 0
		height = 0
		width = 0
		timestamps_selected = []
		# Iterate through each frame in the video
		while True:
			# Read the frame from the capture
			frame_data = capture.read()
			if frame_data is not None:
				frames_read += 1
				if self.markup_master_frames:
					if frame_data.index in self.master_indexes:
						self.master_timestamps.append(frame_data.timestamp)
					else:
						continue
				# update candidate frames
				ts_diffs = [abs(frame_data.timestamp - mts) for mts in self.master_timestamps]
				best_match_idx = int(np.argmin(ts_diffs))
				best_match = np.min(ts_diffs)
				# max theoretical timestamp difference between 'matching' frames would be 1/(2*fps) + max(jitter)
				# don't consider frames that are too far, otherwise the algorithm will be linear on memory vs video length
				if best_match < 1 / (2 * capture.fps) and master_timestamp_diffs[best_match_idx] > best_match:
					master_timestamp_diffs[best_match_idx] = best_match
					candidate_frames[best_match_idx] = frame_data
			# Break the loop when frames cannot be taken from original
			else:
				break

		# process picked frames
		for i in range(len(candidate_frames)):
			frame_data = candidate_frames[i]
			ts_diff = master_timestamp_diffs[i]
			if frame_data is None or ts_diff > 1 / (2 * self.fps):
				# no good matching candidate frame
				continue
			if self.debug_frames:
				cv2.imwrite(f'{self.frame_dir_name}/{i:04}_{"m" if self.markup_master_frames else ""}_{frame_data.index}_{frame_data.timestamp:.4}.png', self._convert_debug_frame(frame_data.frame))
			timestamps_selected.append(frame_data.timestamp)
			master_idx_map.append(i)
			debug_index_mapping[self.master_indexes[i]] = frame_data.index
			# Count the number of pixels
			height = frame_data.frame.shape[1]
			width = frame_data.frame.shape[0]
			pixels += height * width

			# Change color space to have only luminance
			frame = cv2.cvtColor(frame_data.frame, cv2.COLOR_BGR2HSV)[:, :, 2]
			frame = cv2.resize(frame, (480, 270), interpolation=cv2.INTER_LINEAR)
			frame_list.append(frame)

			if self.make_hd_list:
				# Resize the frame
				if frame.shape[0] != 1920:
					frame_hd = cv2.resize(frame, (1920, 1080), interpolation=cv2.INTER_LINEAR)
				else:
					frame_hd = frame

				frame_list_hd.append(frame_hd)
		# Clean up memory
		capture.release()
		logger.info(f'Mean master-rendition timestamp diff, sec: {np.mean(list(filter(lambda x: not np.isinf(x), master_timestamp_diffs)))} SD: {np.std(list(filter(lambda x: not np.isinf(x), master_timestamp_diffs)))}')
		logger.info(f'Master frame index mapping for {capture.filename}: \n {debug_index_mapping}')
		return master_idx_map, np.array(frame_list), np.array(frame_list_hd), pixels, height, width

	@staticmethod
	def _convert_debug_frame(frame):
		return cv2.resize(frame, (1920, 1080), cv2.INTER_CUBIC)

	def compare_renditions_instant(self, rendition_sample_idx, master_sample_idx_map, frame_list, frame_list_hd, dimensions, pixels, path):
		"""
		Function to compare pairs of numpy arrays extracting their corresponding metrics.
		It basically takes the global original frame at frame_pos and its subsequent to
		compare them against the corresponding ones in frame_list (a rendition).
		It then extracts the metrics defined in the constructor under the metrics_list.
		Methods of comparison are implemented in the video_metrics class
		@param master_sample_idx_map: Mapping from rendition sample index to master sample index. If Nframes is different between master and rendition, the index mapping is not 1:1
		@param rendition_sample_idx: Index of master sample we compare rendition against
		@param frame_list:
		@param frame_list_hd:
		@param dimensions:
		@param pixels:
		@param path:
		@return:
		"""

		# Dictionary of metrics
		frame_metrics = {}
		# Original frame to compare against (downscaled for performance)
		reference_frame = self.master_samples[master_sample_idx_map[rendition_sample_idx]]
		# Original's subsequent frame (downscaled for performance)
		next_reference_frame = self.master_samples[master_sample_idx_map[rendition_sample_idx + 1]]
		# Rendition frame (downscaled for performance)
		rendition_frame = frame_list[rendition_sample_idx]
		# Rendition's subsequent frame (downscaled for performance)
		next_rendition_frame = frame_list[rendition_sample_idx + 1]
		if self.debug_frames:
			cv2.imwrite(f'{self.frame_dir_name}/CRI_{rendition_sample_idx:04}_ref.png', self._convert_debug_frame(reference_frame))
			cv2.imwrite(f'{self.frame_dir_name}/CRI_{rendition_sample_idx:04}_next_ref.png', self._convert_debug_frame(next_reference_frame))
			cv2.imwrite(f'{self.frame_dir_name}/CRI_{rendition_sample_idx:04}_rend.png', self._convert_debug_frame(rendition_frame))
			cv2.imwrite(f'{self.frame_dir_name}/CRI_{rendition_sample_idx:04}_next_rend.png', self._convert_debug_frame(next_rendition_frame))

		if self.make_hd_list:
			# Original frame to compare against (HD for QoE metrics)
			reference_frame_hd = self.master_samples_hd[rendition_sample_idx]
			# Rendition frame (HD for QoE metrics)
			rendition_frame_hd = frame_list_hd[rendition_sample_idx]

			# Compute the metrics defined in the global metrics_list.
			# Uses the global instance of video_metrics
			# Some metrics use a frame-to-frame comparison,
			# but other require current and forward frames to extract
			# their comparative values.
			rendition_metrics = self.video_metrics.compute_metrics(rendition_frame,
																   next_rendition_frame,
																   reference_frame,
																   next_reference_frame,
																   rendition_frame_hd,
																   reference_frame_hd)
		else:
			rendition_metrics = self.video_metrics.compute_metrics(rendition_frame,
																   next_rendition_frame,
																   reference_frame,
																   next_reference_frame)

		# Retrieve rendition dimensions for further evaluation
		rendition_metrics['dimensions'] = dimensions

		# Retrieve rendition number of pixels for further verification
		rendition_metrics['pixels'] = pixels

		# Retrieve rendition path for further identification
		rendition_metrics['ID'] = self.original_path

		# Identify rendition uniquely by its path and store metric data in frame_metrics dict
		frame_metrics[path] = rendition_metrics

		# Return the metrics, together with the position of the frame
		# frame_pos is needed for the ThreadPoolExecutor optimizations
		return rendition_metrics, rendition_sample_idx

	def compute(self, master_sample_idx_map, frame_list, frame_list_hd, path, dimensions, pixels):
		"""
		Function to compare lists of numpy arrays extracting their corresponding metrics.
		It basically takes the global original list of frames and the input frame_list
		of numpy arrrays to extract the metrics defined in the constructor.
		frame_pos establishes the index of the frames to be compared.
		It is optimized by means of the ThreadPoolExecutor of Python's concurrent package
		for better parallel performance.
		@param master_sample_idx_map: Mapping from rendition sample index to master sample index. If Nframes is different between master and rendition, the index mapping is not 1:1
		@param frame_list:
		@param frame_list_hd:
		@param path:
		@param dimensions:
		@param pixels:
		@return:
		"""

		# Dictionary of metrics
		rendition_metrics = {}
		# Position of the frame
		frame_pos = 0
		# List of frames to be processed
		frames_to_process = []

		# Iterate frame by frame and fill a list with their values
		# to be passed to the ThreadPoolExecutor. Stop when maximum
		# number of frames has been reached.

		frames_to_process = range(len(frame_list) - 1)

		# Execute computations in parallel using as many processors as possible
		# future_list is a dictionary storing all computed values from each thread
		with ThreadPoolExecutor(max_workers=multiprocessing.cpu_count()) as executor:
			# Compare the original asset against its renditions
			future_list = {executor.submit(self.compare_renditions_instant,
										   i,
										   master_sample_idx_map,
										   frame_list,
										   frame_list_hd,
										   dimensions,
										   pixels,
										   path): i for i in frames_to_process}

		# Once all frames in frame_list have been iterated, we can retrieve their values
		for future in future_list:
			# Values are retrieved in a dict, as a result of the executor's process
			result_rendition_metrics, frame_pos = future.result()
			# The computed values at a given frame

			rendition_metrics[frame_pos] = result_rendition_metrics

		# Return the metrics for the currently processed rendition
		return rendition_metrics

	def aggregate(self, metrics):
		"""
		Function to aggregate computed values of metrics and renditions into a
		pandas DataFrame.
		"""

		# Dictionary for containing all metrics
		metrics_dict = {}
		# Dictionary for containing all renditions
		renditions_dict = {}

		# Aggregate dictionary with all values for all renditions into a Pandas DataFrame
		# All values are stored and obtained in a per-frame basis, then in a per-rendition
		# fashion. They need to be rearranged.

		# First, we combine the frames
		dict_of_df = {k: pd.DataFrame(v) for k, v in metrics.items()}
		metrics_df = pd.concat(dict_of_df, axis=1, sort=True).transpose().reset_index(inplace=False)

		# Pandas concat function creates a level_0 and level_1 extra columns.
		# They need to be renamed
		metrics_df = metrics_df.rename(index=str,
									   columns={"level_1": "frame_num", "level_0": "path"})

		# Then we can combine each rendition
		for rendition in self.renditions_list:
			# For the current rendition, we need an empty dictionary
			rendition_dict = {}

			# We have a number of different metrics that have been computed.
			# These are an input for the constructor of the class an vary according to
			# what metrics are of interest in the research
			for metric in self.metrics_list:
				# Obtain a Pandas DataFrame from the original and build the original time series
				original_df = metrics_df[metrics_df['path'] == self.original_path][metric]
				original_df = original_df.reset_index(drop=True).transpose().dropna().astype(float)
				# Obtain a Pandas DataFrame from the current rendition and build its time series
				rendition_df = metrics_df[metrics_df['path'] == rendition['path']][metric]
				rendition_df = rendition_df.reset_index(drop=True)
				rendition_df = rendition_df.transpose().dropna().astype(float)

				# For those metrics that have a temporal character,
				# we need to make a further aggregation
				# We are basically using the Manhattan and euclidean distances,
				# and statistically meaningful
				# values such as mean, max and standard deviation.
				# The whole time series is also provided for later exploration
				#  in the analysis part.
				if 'temporal' in metric:
					x_original = np.array(original_df[rendition_df.index].values)
					x_rendition = np.array(rendition_df.values)

					[[manhattan]] = distance.cdist(x_original.reshape(1, -1),
												   x_rendition.reshape(1, -1),
												   metric='cityblock')

					rendition_dict['{}-euclidean'.format(metric)] = distance.euclidean(x_original,
																					   x_rendition)
					rendition_dict['{}-manhattan'.format(metric)] = manhattan
					rendition_dict['{}-mean'.format(metric)] = np.mean(x_rendition)
					rendition_dict['{}-max'.format(metric)] = np.max(x_rendition)
					rendition_dict['{}-std'.format(metric)] = np.std(x_rendition)
					rendition_dict['{}-corr'.format(metric)] = np.correlate(x_original,
																			x_rendition,
																			mode='same').mean()
					rendition_dict['{}-series'.format(metric)] = x_rendition

				# Other metrics do not need time evaluation
				else:
					rendition_dict[metric] = rendition_df.mean()

			# Size is an important feature of an asset, as it gives important information
			# regarding the potential compression effect
			rendition_dict['size'] = os.path.getsize(rendition['path'])
			rendition_dict['fps'] = self.fps
			rendition_dict['path'] = rendition['path']

			# Extract the dimensions of the rendition
			dimensions_df = metrics_df[metrics_df['path'] == rendition['path']]['dimensions']
			rendition_dict['dimension'] = int(dimensions_df.unique()[0].split(':')[1])

			# Extract the pixels for this rendition
			pixels_df = metrics_df[metrics_df['path'] == rendition['path']]['pixels']
			rendition_dict['pixels'] = int(pixels_df.unique())

			# Store the rendition values in the dictionary of renditions for the present asset
			renditions_dict[rendition['path']] = rendition_dict

		# Add the current asset values to the global metrics_dict
		metrics_dict[self.original_path] = renditions_dict

		dict_of_df = {k: pd.DataFrame(v) for k, v in metrics_dict.items()}
		metrics_df = pd.concat(dict_of_df, axis=1).transpose().reset_index(inplace=False)

		pixels_df = metrics_df['pixels']

		# Compute a size/dimension ratio column for better accuracy
		metrics_df['size_dimension_ratio'] = metrics_df['size'] / metrics_df['dimension']

		metrics_df = self.cleanup_dataframe(metrics_df, self.features_list)

		metrics_df = metrics_df.drop(['dimension', 'size'], axis=1)

		return metrics_df, pixels_df, dimensions_df

	def cleanup_dataframe(self, metrics_df, features):
		"""
		Cleanup the resulting pandas dataframe and convert it to a numpy array
		to pass to the prediction model
		"""

		metrics_df = metrics_df.rename(columns={'level_0': 'title', 'level_1': 'attack'})

		if features is not None:
			if 'attack_ID' in features:
				features.remove('attack_ID')
			# Filter out features from metrics dataframe

			metrics_df = metrics_df[features]

			# Scale measured metrics according to their resolution for better accuracy
			metrics_df = self.rescale_to_resolution(metrics_df, features)

		return metrics_df

	@staticmethod
	def rescale_to_resolution(data, features):
		"""
		Function that improves model accuracy by scaling those features that
		"""
		feat_labels = ['dimension',
					   'size',
					   'fps',
					   'temporal_difference-euclidean',
					   'temporal_difference-manhattan',
					   'temporal_difference-max',
					   'temporal_difference-mean',
					   'temporal_difference-std',
					   'temporal_cross_correlation-euclidean',
					   'temporal_cross_correlation-manhattan',
					   'temporal_cross_correlation-max',
					   'temporal_cross_correlation-mean',
					   'temporal_cross_correlation-std',
					   'temporal_dct-euclidean',
					   'temporal_dct-manhattan',
					   'temporal_dct-max',
					   'temporal_dct-mean',
					   'temporal_dct-std',
					   'temporal_canny-euclidean',
					   'temporal_canny-manhattan',
					   'temporal_canny-max',
					   'temporal_canny-mean',
					   'temporal_canny-std',
					   'temporal_gaussian_mse-euclidean',
					   'temporal_gaussian_mse-manhattan',
					   'temporal_gaussian_mse-max',
					   'temporal_gaussian_mse-mean',
					   'temporal_gaussian_mse-std',
					   'temporal_gaussian_difference-euclidean',
					   'temporal_gaussian_difference-manhattan',
					   'temporal_gaussian_difference-max',
					   'temporal_gaussian_difference-mean',
					   'temporal_gaussian_difference-std',
					   'temporal_threshold_gaussian_difference-euclidean',
					   'temporal_threshold_gaussian_difference-manhattan',
					   'temporal_threshold_gaussian_difference-max',
					   'temporal_threshold_gaussian_difference-mean',
					   'temporal_threshold_gaussian_difference-std',
					   'temporal_histogram_distance-euclidean',
					   'temporal_histogram_distance-manhattan',
					   'temporal_histogram_distance-max',
					   'temporal_histogram_distance-mean',
					   'temporal_histogram_distance-std',
					   'temporal_ssim-euclidean',
					   'temporal_ssim-manhattan',
					   'temporal_ssim-max',
					   'temporal_ssim-mean',
					   'temporal_ssim-std',
					   'temporal_psnr-euclidean',
					   'temporal_psnr-manhattan',
					   'temporal_psnr-max',
					   'temporal_psnr-mean',
					   'temporal_psnr-std',
					   'temporal_entropy-euclidean',
					   'temporal_entropy-manhattan',
					   'temporal_entropy-max',
					   'temporal_entropy-mean',
					   'temporal_entropy-std',
					   'temporal_lbp-euclidean',
					   'temporal_lbp-manhattan',
					   'temporal_lbp-max',
					   'temporal_lbp-mean',
					   'temporal_lbp-std',
					   'temporal_orb-euclidean',
					   'temporal_orb-manhattan',
					   'temporal_orb-max',
					   'temporal_orb-mean',
					   'temporal_orb-std',
					   ]
		df_features = pd.DataFrame(data)
		downscale_features = ['temporal_cross_correlation'
							  ]

		upscale_features = ['temporal_difference',
							'temporal_dct',
							'temporal_canny',
							'temporal_gaussian_mse',
							'temporal_gaussian_difference',
							'temporal_histogram_distance',
							'temporal_entropy',
							'temporal_lbp'
							]

		for label in feat_labels:

			if label in features:
				if label.split('-')[0] in downscale_features:
					df_features[label] = df_features[label] / df_features['dimension']
					logger.debug(f'Downscaling {label}')
				elif label.split('-')[0] in upscale_features:
					df_features[label] = df_features[label] * df_features['dimension']
					logger.debug(f'Upscaling {label}')
		return df_features

	def process(self):
		"""
		Function to aggregate computed values of metrics
		of iterated renditions into a pandas DataFrame.
		"""
		if self.do_process:
			if self.do_profiling:
				self.capture_to_array = self.cpu_profiler(self.capture_to_array)
				self.compare_renditions_instant = self.cpu_profiler(self.compare_renditions_instant)
			# Iterate through renditions
			for rendition in self.renditions_list:
				path = rendition['path']
				capture = None
				try:
					if os.path.exists(path):
						capture = FfmpegCapture(path, use_gpu=self.use_gpu)
						# Turn openCV capture to a list of numpy arrays
						master_idx_map, frame_list, frame_list_hd, pixels, height, width = self.capture_to_array(capture)
						dimensions = '{}:{}'.format(int(width), int(height))
						# Compute the metrics for the rendition
						self.metrics[path] = self.compute(master_idx_map,
														  frame_list,
														  frame_list_hd,
														  path,
														  dimensions,
														  pixels)
					else:
						logger.error(f'Unable to find rendition file: {path}')
				except Exception as err:
					logger.exception('Unable to compute metrics for {}'.format(path))
				finally:
					if capture is not None:
						capture.release()

			if self.do_profiling:
				self.cpu_profiler.print_stats()
			if self.debug_frames:
				print(f'Frames metrics of {type(self).__name__}')
				print(self._convert_debug_metrics(self.metrics))
			return self.aggregate(self.metrics)
		else:
			logger.error('Unable to process. Original source path does not exist')
			return False

	@staticmethod
	def _convert_debug_metrics(metrics):
		res = []
		for f, frames in metrics.items():
			for id, frame in frames.items():
				row = {'file': f, 'sample': id}
				row.update(frame)
				res.append(row)
		df = pd.DataFrame(res)
		df.set_index(['file', 'sample'], inplace=True)
		df.sort_index(inplace=True)
		return df

	def read_renditions_metadata(self):
		# Iterate through renditions
		last_rendition_fps = None
		for rendition in self.renditions_list:
			path = rendition['path']
			try:
				if os.path.exists(path):
					capture = FfmpegCapture(path, use_gpu=False)
					# Get framerate
					fps = capture.fps
					# Validate frame rates, only renditions with same FPS (though not necessarily equal to source video) are currently supported in a single instance
					if last_rendition_fps is not None and last_rendition_fps != fps:
						raise Exception(f'Rendition has frame rate incompatible with other renditions: {fps}')
					rendition['fps'] = fps
					rendition['width'] = capture.width
					rendition['height'] = capture.height
				else:
					raise Exception(f'Rendition not found: {path}')
			finally:
				capture.release()
>>>>>>> 4239c232
<|MERGE_RESOLUTION|>--- conflicted
+++ resolved
@@ -24,458 +24,6 @@
 
 
 class VideoAssetProcessor:
-<<<<<<< HEAD
-    """
-    Class to extract and aggregate values from video sequences.
-    It is instantiated as part of the data creation as well
-    as in the inference, both in the CLI as in the notebooks.
-    """
-    def __init__(self, original, renditions, metrics_list,
-                 do_profiling=False, max_samples=-1, features_list=None):
-        # ************************************************************************
-        # Initialize global variables
-        # ************************************************************************
-
-        # Stores system path to original asset
-        if os.path.exists(original['path']):
-            self.do_process = True
-            self.original_path = original['path']
-            # Initializes original asset to OpenCV VideoCapture class
-            self.original_capture = cv2.VideoCapture(self.original_path)
-            # Frames Per Second of the original asset
-            self.fps = int(self.original_capture.get(cv2.CAP_PROP_FPS))
-            # Obtains number of frames of the original
-            self.max_frames = int(self.original_capture.get(cv2.CAP_PROP_FRAME_COUNT))-1
-            # Maximum number of frames to random sample
-            if max_samples == -1:
-                self.max_samples = self.max_frames
-            else:
-                self.max_samples = max_samples
-
-            # Size of the hash for frame hash analysis in video_metrics
-            self.hash_size = 16
-            # Dictionary containing dict of metrics
-            self.metrics = {}
-            # List of metrics to be extracted from the asset and its renditions
-            self.metrics_list = metrics_list
-            # List of features to be extracted from the metrics list
-            self.features_list = features_list
-            # List of preverified renditions
-            self.renditions_list = renditions
-
-            if do_profiling:
-                import line_profiler
-                self.cpu_profiler = line_profiler.LineProfiler()
-            else:
-                self.cpu_profiler = None
-            self.do_profiling = do_profiling
-            
-            # Check if HD list is necessary
-            if 'ssim' in self.metrics_list or 'psnr' in self.metrics_list:
-                self.make_hd_list = True
-            else:
-                self.make_hd_list = False
-
-            # Convert OpenCV video captures of original to list
-            # of numpy arrays for better performance of numerical computations
-            self.random_sampler = []
-            self.create_random_list = True
-            self.original_capture, self.original_capture_hd, self.original_pixels, self.height, self.width = self.capture_to_array(self.original_capture)
-            self.create_random_list = False
-            # Instance of the video_metrics class
-            self.video_metrics = VideoMetrics(self.metrics_list,
-                                            self.hash_size,
-                                            int(self.height),
-                                            self.cpu_profiler,
-                                            self.do_profiling)
-            # Collects both dimensional values in a string
-            self.dimensions = '{}:{}'.format(int(self.width), int(self.height))
-            # Compute its features
-            self.metrics[self.original_path] = self.compute(self.original_capture,
-                                                            self.original_capture_hd,
-                                                            self.original_path,
-                                                            self.dimensions,
-                                                            self.original_pixels)
-        else:
-            print('Aborting, original source not found in path provided')
-            self.do_process = False
-        
-    def capture_to_array(self, capture):
-        """
-        Function to convert OpenCV video capture to a list of
-        numpy arrays for faster processing and analysis
-        """
-
-        # List of numpy arrays
-        frame_list = []
-        frame_list_hd = []
-        i = 0
-        pixels = 0
-        height = 0
-        width = 0
-        n_frame = 0
-        # Iterate through each frame in the video
-        while capture.isOpened():
-
-            # Read the frame from the capture
-            ret_frame, frame = capture.read()
-            # If read successful, then append the retrieved numpy array to a python list
-            if ret_frame:
-                n_frame += 1
-                add_frame = False
-
-                if self.create_random_list:
-                    random_frame = random()
-                    if random_frame > 0.5:
-                        add_frame = True
-                        # Add the frame to the list if it belong to the random sampling list
-                        self.random_sampler.append(n_frame)
-                else:
-                    if n_frame in self.random_sampler:
-                        add_frame = True
-
-                if add_frame:
-                    i += 1
-                    # Count the number of pixels
-                    height = frame.shape[1]
-                    width = frame.shape[0]
-                    pixels += height * width
-
-                    # Change color space to have only luminance
-                    frame = cv2.cvtColor(frame, cv2.COLOR_BGR2HSV)[:, :, 2]
-                    frame = cv2.resize(frame, (480, 270), interpolation=cv2.INTER_LINEAR)
-                    frame_list.append(frame)
-
-                    if self.make_hd_list:
-                        # Resize the frame 
-                        if frame.shape[0] != 1920:
-                            frame_hd = cv2.resize(frame, (1920, 1080), interpolation=cv2.INTER_LINEAR)
-                        else:
-                            frame_hd = frame
-
-                        frame_list_hd.append(frame_hd)
-                    
-
-                    if i > self.max_samples:
-                        break
-
-            # Break the loop when frames cannot be taken from original
-            else:
-                break
-        # Clean up memory
-        capture.release()            
-        return np.array(frame_list), np.array(frame_list_hd), pixels, height, width
-
-    def compare_renditions_instant(self, frame_pos, frame_list, frame_list_hd, dimensions, pixels, path):
-        """
-        Function to compare pairs of numpy arrays extracting their corresponding metrics.
-        It basically takes the global original frame at frame_pos and its subsequent to
-        compare them against the corresponding ones in frame_list (a rendition).
-        It then extracts the metrics defined in the constructor under the metrics_list.
-        Methods of comparison are implemented in the video_metrics class
-        """
-
-        # Dictionary of metrics
-        frame_metrics = {}
-        # Original frame to compare against (downscaled for performance)
-        reference_frame = self.original_capture[frame_pos]
-        # Original's subsequent frame (downscaled for performance)
-        next_reference_frame = self.original_capture[frame_pos+1]
-        # Rendition frame (downscaled for performance)
-        rendition_frame = frame_list[frame_pos]
-        # Rendition's subsequent frame (downscaled for performance)
-        next_rendition_frame = frame_list[frame_pos+1]
-
-        if self.make_hd_list:
-            # Original frame to compare against (HD for QoE metrics)
-            reference_frame_hd = self.original_capture_hd[frame_pos]
-            # Rendition frame (HD for QoE metrics)
-            rendition_frame_hd = frame_list_hd[frame_pos]
-
-            # Compute the metrics defined in the global metrics_list.
-            # Uses the global instance of video_metrics
-            # Some metrics use a frame-to-frame comparison,
-            # but other require current and forward frames to extract
-            # their comparative values.
-            rendition_metrics = self.video_metrics.compute_metrics(rendition_frame,
-                                                                next_rendition_frame,
-                                                                reference_frame,
-                                                                next_reference_frame,
-                                                                rendition_frame_hd,
-                                                                reference_frame_hd)
-        else:
-            rendition_metrics = self.video_metrics.compute_metrics(rendition_frame,
-                                                                next_rendition_frame,
-                                                                reference_frame,
-                                                                next_reference_frame)                                                            
-
-        # Retrieve rendition dimensions for further evaluation
-        rendition_metrics['dimensions'] = dimensions
-
-        # Retrieve rendition number of pixels for further verification
-        rendition_metrics['pixels'] = pixels
-
-        # Retrieve rendition path for further identification
-        rendition_metrics['ID'] = self.original_path
-
-        # Identify rendition uniquely by its path and store metric data in frame_metrics dict
-        frame_metrics[path] = rendition_metrics
-
-        # Return the metrics, together with the position of the frame
-        # frame_pos is needed for the ThreadPoolExecutor optimizations
-        return rendition_metrics, frame_pos
-
-    def compute(self, frame_list, frame_list_hd, path, dimensions, pixels):
-        """
-        Function to compare lists of numpy arrays extracting their corresponding metrics.
-        It basically takes the global original list of frames and the input frame_list
-        of numpy arrrays to extract the metrics defined in the constructor.
-        frame_pos establishes the index of the frames to be compared.
-        It is optimized by means of the ThreadPoolExecutor of Python's concurrent package
-        for better parallel performance.
-        """
-
-        # Dictionary of metrics
-        rendition_metrics = {}
-        # Position of the frame
-        frame_pos = 0
-        # List of frames to be processed
-        frames_to_process = []
-
-        # Iterate frame by frame and fill a list with their values
-        # to be passed to the ThreadPoolExecutor. Stop when maximum
-        # number of frames has been reached.
-
-        frames_to_process = range(len(frame_list)-1)
-
-        # Execute computations in parallel using as many processors as possible
-        # future_list is a dictionary storing all computed values from each thread
-        with ThreadPoolExecutor(max_workers=multiprocessing.cpu_count()) as executor:
-            # Compare the original asset against its renditions
-            future_list = {executor.submit(self.compare_renditions_instant,
-                                           i,
-                                           frame_list,
-                                           frame_list_hd,
-                                           dimensions,
-                                           pixels,
-                                           path): i for i in frames_to_process}
-
-        # Once all frames in frame_list have been iterated, we can retrieve their values
-        for future in future_list:
-            # Values are retrieved in a dict, as a result of the executor's process
-            result_rendition_metrics, frame_pos = future.result()
-            # The computed values at a given frame
-
-            rendition_metrics[frame_pos] = result_rendition_metrics
-
-        # Return the metrics for the currently processed rendition
-        return rendition_metrics
-
-    def aggregate(self, metrics):
-        """
-        Function to aggregate computed values of metrics and renditions into a
-        pandas DataFrame.
-        """
-
-        # Dictionary for containing all metrics
-        metrics_dict = {}
-        # Dictionary for containing all renditions
-        renditions_dict = {}
-
-        # Aggregate dictionary with all values for all renditions into a Pandas DataFrame
-        # All values are stored and obtained in a per-frame basis, then in a per-rendition
-        # fashion. They need to be rearranged.
-
-        # First, we combine the frames
-        dict_of_df = {k: pd.DataFrame(v) for k, v in metrics.items()}
-        metrics_df = pd.concat(dict_of_df, axis=1, sort=True).transpose().reset_index(inplace=False)
-
-        # Pandas concat function creates a level_0 and level_1 extra columns.
-        # They need to be renamed
-        metrics_df = metrics_df.rename(index=str,
-                                       columns={"level_1": "frame_num", "level_0": "path"})
-
-        # Then we can combine each rendition
-        for rendition in self.renditions_list:
-            # For the current rendition, we need an empty dictionary
-            rendition_dict = {}
-
-            # We have a number of different metrics that have been computed.
-            # These are an input for the constructor of the class an vary according to
-            # what metrics are of interest in the research
-            for metric in self.metrics_list:
-                # Obtain a Pandas DataFrame from the original and build the original time series
-                original_df = metrics_df[metrics_df['path'] == self.original_path][metric]
-                original_df = original_df.reset_index(drop=True).transpose().dropna().astype(float)
-                # Obtain a Pandas DataFrame from the current rendition and build its time series
-                rendition_df = metrics_df[metrics_df['path'] == rendition['path']][metric]
-                rendition_df = rendition_df.reset_index(drop=True)
-                rendition_df = rendition_df.transpose().dropna().astype(float)
-
-                # For those metrics that have a temporal character,
-                # we need to make a further aggregation
-                # We are basically using the Manhattan and euclidean distances,
-                # and statistically meaningful
-                # values such as mean, max and standard deviation.
-                # The whole time series is also provided for later exploration
-                #  in the analysis part.
-                if 'temporal' in metric:
-                    x_original = np.array(original_df[rendition_df.index].values)
-                    x_rendition = np.array(rendition_df.values)
-
-                    [[manhattan]] = distance.cdist(x_original.reshape(1, -1),
-                                                   x_rendition.reshape(1, -1),
-                                                   metric='cityblock')
-
-
-                    rendition_dict['{}-euclidean'.format(metric)] = distance.euclidean(x_original,
-                                                                                       x_rendition)
-                    rendition_dict['{}-manhattan'.format(metric)] = manhattan
-                    rendition_dict['{}-mean'.format(metric)] = np.mean(x_rendition)
-                    rendition_dict['{}-max'.format(metric)] = np.max(x_rendition)
-                    rendition_dict['{}-std'.format(metric)] = np.std(x_rendition)
-                    rendition_dict['{}-corr'.format(metric)] = np.correlate(x_original,
-                                                                            x_rendition,
-                                                                            mode='same').mean()
-                    rendition_dict['{}-series'.format(metric)] = x_rendition
-
-                # Other metrics do not need time evaluation
-                else:
-                    rendition_dict[metric] = rendition_df.mean()
-
-            # Size is an important feature of an asset, as it gives important information
-            # regarding the potential compression effect
-            rendition_dict['size'] = os.path.getsize(rendition['path'])
-            rendition_dict['fps'] = self.fps
-            rendition_dict['path'] = rendition['path']
-
-            # Extract the dimensions of the rendition
-            dimensions_df = metrics_df[metrics_df['path'] == rendition['path']]['dimensions']
-            rendition_dict['dimension_x'] = int(dimensions_df.unique()[0].split(':')[1])
-            rendition_dict['dimension_y'] = int(dimensions_df.unique()[0].split(':')[0])
-
-            # Extract the pixels for this rendition
-            pixels_df = metrics_df[metrics_df['path'] == rendition['path']]['pixels']
-            rendition_dict['pixels'] = int(pixels_df.unique())
-
-            # Store the rendition values in the dictionary of renditions for the present asset
-            renditions_dict[rendition['path']] = rendition_dict
-
-        # Add the current asset values to the global metrics_dict
-        metrics_dict[self.original_path] = renditions_dict
-
-        dict_of_df = {k: pd.DataFrame(v) for k, v in metrics_dict.items()}
-        metrics_df = pd.concat(dict_of_df, axis=1).transpose().reset_index(inplace=False)
-
-        pixels_df = metrics_df['pixels']
-
-        # Compute a size/dimension ratio column for better accuracy
-        metrics_df['size_dimension_ratio'] = metrics_df['size'] / (metrics_df['dimension_y'] * metrics_df['dimension_x'])
-
-        metrics_df = self.cleanup_dataframe(metrics_df, self.features_list)
-
-        return metrics_df, pixels_df, dimensions_df
-
-    def cleanup_dataframe(self, metrics_df, features):
-        """
-        Cleanup the resulting pandas dataframe and convert it to a numpy array
-        to pass to the prediction model
-        """
-
-        metrics_df = metrics_df.rename(columns={'level_0': 'title', 'level_1': 'attack'})
-
-        if features is not None:
-            if 'attack_ID' in features:
-                features.remove('attack_ID')
-            # Filter out features from metrics dataframe
-
-            # Scale measured metrics according to their resolution for better accuracy
-            metrics_df = self.rescale_to_resolution(metrics_df, features)
-            metrics_df = metrics_df[features]
-
-        return metrics_df
-
-    @staticmethod
-    def rescale_to_resolution(data, features):
-        """
-        Function to rescale features to improve accuracy
-        """
-        
-        df_features = pd.DataFrame(data)
-        downscale_features = ['temporal_psnr',
-                            'temporal_ssim',
-                            'temporal_cross_correlation'
-                            ]
-
-        upscale_features = ['temporal_difference',
-                            'temporal_dct',
-                            'temporal_canny',
-                            'temporal_gaussian_mse',
-                            'temporal_gaussian_difference',
-                            'temporal_histogram_distance',
-                            'temporal_entropy',
-                            'temporal_lbp',
-                            'temporal_texture',
-                            'temporal_match',
-                            ]
-
-        for label in downscale_features:
-            downscale_feature = [feature for feature in features if label in feature]
-            if downscale_feature:
-                for feature in downscale_feature:
-                    print('Downscaling', label, feature)
-                    df_features[feature] = df_features[feature] / (df_features['dimension_y'] * df_features['dimension_x'])
-
-        for label in upscale_features:
-            upscale_feature = [feature for feature in features if label in feature]
-            if upscale_feature:
-                for feature in upscale_feature:
-                    print('Upscaling', label, feature)
-                    df_features[feature] = df_features[feature] * df_features['dimension_y'] * df_features['dimension_x']
-
-        return df_features
-
-    def process(self):
-        """
-        Function to aggregate computed values of metrics
-        of iterated renditions into a pandas DataFrame.
-        """
-        if self.do_process:
-            if self.do_profiling:
-
-                self.capture_to_array = self.cpu_profiler(self.capture_to_array)
-                self.compare_renditions_instant = self.cpu_profiler(self.compare_renditions_instant)
-
-            # Iterate through renditions
-            for rendition in self.renditions_list:
-                path = rendition['path']
-                try:
-                    if os.path.exists(path):
-                        capture = cv2.VideoCapture(path)
-
-                        # Turn openCV capture to a list of numpy arrays
-                        frame_list, frame_list_hd, pixels, height, width = self.capture_to_array(capture)
-                        dimensions = '{}:{}'.format(int(width), int(height))
-                        # Compute the metrics for the rendition
-                        self.metrics[path] = self.compute(frame_list,
-                                                          frame_list_hd,
-                                                          path,
-                                                          dimensions,
-                                                          pixels)
-                    else:
-                        print('Unable to find path')
-                except Exception as err:
-                    print('Unable to compute metrics for {}'.format(path))
-                    print(err)
-
-            if self.do_profiling:
-                self.cpu_profiler.print_stats()
-
-            return self.aggregate(self.metrics)
-        else:
-            print('Unable to process. Original source path does not exist')
-            return False
-=======
 	"""
 	Class to extract and aggregate values from video sequences.
 	It is instantiated as part of the data creation as well
@@ -750,13 +298,6 @@
 
 	def compute(self, master_sample_idx_map, frame_list, frame_list_hd, path, dimensions, pixels):
 		"""
-		Function to compare lists of numpy arrays extracting their corresponding metrics.
-		It basically takes the global original list of frames and the input frame_list
-		of numpy arrrays to extract the metrics defined in the constructor.
-		frame_pos establishes the index of the frames to be compared.
-		It is optimized by means of the ThreadPoolExecutor of Python's concurrent package
-		for better parallel performance.
-		@param master_sample_idx_map: Mapping from rendition sample index to master sample index. If Nframes is different between master and rendition, the index mapping is not 1:1
 		@param frame_list:
 		@param frame_list_hd:
 		@param path:
@@ -764,19 +305,15 @@
 		@param pixels:
 		@return:
 		"""
-
 		# Dictionary of metrics
 		rendition_metrics = {}
 		# Position of the frame
 		frame_pos = 0
-		# List of frames to be processed
-		frames_to_process = []
-
+		
 		# Iterate frame by frame and fill a list with their values
 		# to be passed to the ThreadPoolExecutor. Stop when maximum
 		# number of frames has been reached.
-
-		frames_to_process = range(len(frame_list) - 1)
+		frames_to_process = range(len(frame_list)-1)
 
 		# Execute computations in parallel using as many processors as possible
 		# future_list is a dictionary storing all computed values from each thread
@@ -858,6 +395,7 @@
 												   x_rendition.reshape(1, -1),
 												   metric='cityblock')
 
+
 					rendition_dict['{}-euclidean'.format(metric)] = distance.euclidean(x_original,
 																					   x_rendition)
 					rendition_dict['{}-manhattan'.format(metric)] = manhattan
@@ -881,7 +419,8 @@
 
 			# Extract the dimensions of the rendition
 			dimensions_df = metrics_df[metrics_df['path'] == rendition['path']]['dimensions']
-			rendition_dict['dimension'] = int(dimensions_df.unique()[0].split(':')[1])
+			rendition_dict['dimension_x'] = int(dimensions_df.unique()[0].split(':')[1])
+			rendition_dict['dimension_y'] = int(dimensions_df.unique()[0].split(':')[0])
 
 			# Extract the pixels for this rendition
 			pixels_df = metrics_df[metrics_df['path'] == rendition['path']]['pixels']
@@ -899,11 +438,9 @@
 		pixels_df = metrics_df['pixels']
 
 		# Compute a size/dimension ratio column for better accuracy
-		metrics_df['size_dimension_ratio'] = metrics_df['size'] / metrics_df['dimension']
+		metrics_df['size_dimension_ratio'] = metrics_df['size'] / (metrics_df['dimension_y'] * metrics_df['dimension_x'])
 
 		metrics_df = self.cleanup_dataframe(metrics_df, self.features_list)
-
-		metrics_df = metrics_df.drop(['dimension', 'size'], axis=1)
 
 		return metrics_df, pixels_df, dimensions_df
 
@@ -920,90 +457,23 @@
 				features.remove('attack_ID')
 			# Filter out features from metrics dataframe
 
-			metrics_df = metrics_df[features]
-
 			# Scale measured metrics according to their resolution for better accuracy
 			metrics_df = self.rescale_to_resolution(metrics_df, features)
+			metrics_df = metrics_df[features]
 
 		return metrics_df
 
 	@staticmethod
 	def rescale_to_resolution(data, features):
 		"""
-		Function that improves model accuracy by scaling those features that
-		"""
-		feat_labels = ['dimension',
-					   'size',
-					   'fps',
-					   'temporal_difference-euclidean',
-					   'temporal_difference-manhattan',
-					   'temporal_difference-max',
-					   'temporal_difference-mean',
-					   'temporal_difference-std',
-					   'temporal_cross_correlation-euclidean',
-					   'temporal_cross_correlation-manhattan',
-					   'temporal_cross_correlation-max',
-					   'temporal_cross_correlation-mean',
-					   'temporal_cross_correlation-std',
-					   'temporal_dct-euclidean',
-					   'temporal_dct-manhattan',
-					   'temporal_dct-max',
-					   'temporal_dct-mean',
-					   'temporal_dct-std',
-					   'temporal_canny-euclidean',
-					   'temporal_canny-manhattan',
-					   'temporal_canny-max',
-					   'temporal_canny-mean',
-					   'temporal_canny-std',
-					   'temporal_gaussian_mse-euclidean',
-					   'temporal_gaussian_mse-manhattan',
-					   'temporal_gaussian_mse-max',
-					   'temporal_gaussian_mse-mean',
-					   'temporal_gaussian_mse-std',
-					   'temporal_gaussian_difference-euclidean',
-					   'temporal_gaussian_difference-manhattan',
-					   'temporal_gaussian_difference-max',
-					   'temporal_gaussian_difference-mean',
-					   'temporal_gaussian_difference-std',
-					   'temporal_threshold_gaussian_difference-euclidean',
-					   'temporal_threshold_gaussian_difference-manhattan',
-					   'temporal_threshold_gaussian_difference-max',
-					   'temporal_threshold_gaussian_difference-mean',
-					   'temporal_threshold_gaussian_difference-std',
-					   'temporal_histogram_distance-euclidean',
-					   'temporal_histogram_distance-manhattan',
-					   'temporal_histogram_distance-max',
-					   'temporal_histogram_distance-mean',
-					   'temporal_histogram_distance-std',
-					   'temporal_ssim-euclidean',
-					   'temporal_ssim-manhattan',
-					   'temporal_ssim-max',
-					   'temporal_ssim-mean',
-					   'temporal_ssim-std',
-					   'temporal_psnr-euclidean',
-					   'temporal_psnr-manhattan',
-					   'temporal_psnr-max',
-					   'temporal_psnr-mean',
-					   'temporal_psnr-std',
-					   'temporal_entropy-euclidean',
-					   'temporal_entropy-manhattan',
-					   'temporal_entropy-max',
-					   'temporal_entropy-mean',
-					   'temporal_entropy-std',
-					   'temporal_lbp-euclidean',
-					   'temporal_lbp-manhattan',
-					   'temporal_lbp-max',
-					   'temporal_lbp-mean',
-					   'temporal_lbp-std',
-					   'temporal_orb-euclidean',
-					   'temporal_orb-manhattan',
-					   'temporal_orb-max',
-					   'temporal_orb-mean',
-					   'temporal_orb-std',
-					   ]
+		Function to rescale features to improve accuracy
+		"""
+
 		df_features = pd.DataFrame(data)
-		downscale_features = ['temporal_cross_correlation'
-							  ]
+		downscale_features = ['temporal_psnr',
+							'temporal_ssim',
+							'temporal_cross_correlation'
+							]
 
 		upscale_features = ['temporal_difference',
 							'temporal_dct',
@@ -1012,18 +482,25 @@
 							'temporal_gaussian_difference',
 							'temporal_histogram_distance',
 							'temporal_entropy',
-							'temporal_lbp'
+							'temporal_lbp',
+							'temporal_texture',
+							'temporal_match',
 							]
 
-		for label in feat_labels:
-
-			if label in features:
-				if label.split('-')[0] in downscale_features:
-					df_features[label] = df_features[label] / df_features['dimension']
-					logger.debug(f'Downscaling {label}')
-				elif label.split('-')[0] in upscale_features:
-					df_features[label] = df_features[label] * df_features['dimension']
-					logger.debug(f'Upscaling {label}')
+		for label in downscale_features:
+			downscale_feature = [feature for feature in features if label in feature]
+			if downscale_feature:
+				for feature in downscale_feature:
+					print('Downscaling', label, feature)
+					df_features[feature] = df_features[feature] / (df_features['dimension_y'] * df_features['dimension_x'])
+
+		for label in upscale_features:
+			upscale_feature = [feature for feature in features if label in feature]
+			if upscale_feature:
+				for feature in upscale_feature:
+					print('Upscaling', label, feature)
+					df_features[feature] = df_features[feature] * df_features['dimension_y'] * df_features['dimension_x']
+
 		return df_features
 
 	def process(self):
@@ -1102,5 +579,4 @@
 				else:
 					raise Exception(f'Rendition not found: {path}')
 			finally:
-				capture.release()
->>>>>>> 4239c232
+				capture.release()