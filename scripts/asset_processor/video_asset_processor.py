--- conflicted
+++ resolved
@@ -18,11 +18,7 @@
     Class to extract and aggregate values from video sequences.
     It is instantiated as part of the data creation as well
     as in the inference, both in the CLI as in the notebooks.
-<<<<<<< HEAD
-    '''
-=======
     """
->>>>>>> 4c666522
     def __init__(self, original, renditions, metrics_list, do_profiling=False, max_samples=-1, features_list=[]):
         # ************************************************************************
         # Initialize global variables
