--- conflicted
+++ resolved
@@ -14,11 +14,7 @@
   },
   {
    "cell_type": "code",
-<<<<<<< HEAD
-   "execution_count": 44,
-=======
    "execution_count": 39,
->>>>>>> babcdec5
    "metadata": {},
    "outputs": [],
    "source": [
@@ -32,11 +28,7 @@
   },
   {
    "cell_type": "code",
-<<<<<<< HEAD
-   "execution_count": 45,
-=======
    "execution_count": 40,
->>>>>>> babcdec5
    "metadata": {
     "pycharm": {
      "name": "#%%\n"
@@ -52,11 +44,7 @@
   },
   {
    "cell_type": "code",
-<<<<<<< HEAD
-   "execution_count": 46,
-=======
    "execution_count": 45,
->>>>>>> babcdec5
    "metadata": {
     "pycharm": {
      "name": "#%%\n"
@@ -71,11 +59,7 @@
   },
   {
    "cell_type": "code",
-<<<<<<< HEAD
-   "execution_count": 47,
-=======
    "execution_count": 46,
->>>>>>> babcdec5
    "metadata": {
     "pycharm": {
      "name": "#%%\n"
@@ -108,11 +92,7 @@
   },
   {
    "cell_type": "code",
-<<<<<<< HEAD
-   "execution_count": 48,
-=======
    "execution_count": 47,
->>>>>>> babcdec5
    "metadata": {
     "pycharm": {
      "name": "#%%\n"
@@ -145,11 +125,7 @@
   },
   {
    "cell_type": "code",
-<<<<<<< HEAD
-   "execution_count": 49,
-=======
    "execution_count": 48,
->>>>>>> babcdec5
    "metadata": {
     "pycharm": {
      "name": "#%%\n"
@@ -182,11 +158,7 @@
   },
   {
    "cell_type": "code",
-<<<<<<< HEAD
-   "execution_count": 50,
-=======
    "execution_count": 49,
->>>>>>> babcdec5
    "metadata": {},
    "outputs": [
     {
@@ -211,25 +183,6 @@
     "df_fps = df.query('not rendition_type.str.contains(\"30-60fps\") and not rendition_type.str.contains(\"60-30fps\")')\n",
     "print(classification_report(df_fps['ground_truth'], df_fps['prediction']))"
    ]
-  },
-  {
-   "cell_type": "code",
-   "execution_count": null,
-   "outputs": [],
-   "source": [],
-   "metadata": {
-    "collapsed": false,
-    "pycharm": {
-     "name": "#%%\n"
-    }
-   }
-  },
-  {
-   "cell_type": "code",
-   "execution_count": null,
-   "metadata": {},
-   "outputs": [],
-   "source": []
   },
   {
    "cell_type": "code",
